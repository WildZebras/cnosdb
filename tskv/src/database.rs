use std::{
    collections::{BTreeMap, HashMap},
    path::{self, Path},
    sync::{atomic::AtomicU32, atomic::Ordering, Arc, Mutex},
};

use crate::{
    error::{self, Result},
<<<<<<< HEAD
    memcache::{RowData, RowGroup},
    TimeRange, TseriesFamilyId,
};
use models::utils::split_id;

=======
    index::utils::unite_id,
    version_set::VersionSet,
    TimeRange, TseriesFamilyId,
};
use models::Timestamp;
>>>>>>> 9836ce1f
use parking_lot::RwLock;
use protos::models::{Point, Points};
use snafu::ResultExt;
use tokio::sync::{mpsc::UnboundedSender, oneshot};
use trace::{error, info};

use ::models::{FieldInfo, InMemPoint, SeriesInfo, Tag, ValueType};

use crate::tseries_family::LevelInfo;
use crate::{
    index::db_index,
    kv_option::Options,
    memcache::MemCache,
    summary::{CompactMeta, SummaryTask, VersionEdit},
    tseries_family::{TseriesFamily, Version},
};

#[derive(Debug)]
pub struct Database {
    name: String,
    index: Arc<RwLock<db_index::DBIndex>>,
    ts_families: HashMap<u32, Arc<RwLock<TseriesFamily>>>,
    opt: Arc<Options>,
}

impl Database {
    pub fn new(name: &String, opt: Arc<Options>) -> Self {
        Self {
            index: db_index::index_manger(opt.storage.index_base_dir())
                .write()
                .get_db_index(name),
            name: name.to_string(),
            ts_families: HashMap::new(),
            opt,
        }
    }

    pub fn open_tsfamily(&mut self, ver: Arc<Version>) {
        let opt = ver.storage_opt();

        let tf = TseriesFamily::new(
            ver.tf_id(),
            ver.database().to_string(),
            MemCache::new(ver.tf_id(), self.opt.cache.max_buffer_size, ver.last_seq),
            ver.clone(),
            self.opt.cache.clone(),
            self.opt.storage.clone(),
        );
        self.ts_families
            .insert(ver.tf_id(), Arc::new(RwLock::new(tf)));
    }

    pub async fn switch_memcache(&self, tf_id: u32, seq: u64) {
        if let Some(tf) = self.ts_families.get(&tf_id) {
            let mut tf = tf.write();
            let mem = Arc::new(RwLock::new(MemCache::new(
                tf_id,
                self.opt.cache.max_buffer_size,
                seq,
            )));

            tf.switch_memcache(mem).await;
        }
    }

    // todo: Maybe TseriesFamily::new() should be refactored.
    #[allow(clippy::too_many_arguments)]
    pub fn add_tsfamily(
        &mut self,
        tsf_id: u32,
        seq_no: u64,
        file_id: u64,
        summary_task_sender: UnboundedSender<SummaryTask>,
    ) -> Arc<RwLock<TseriesFamily>> {
        let ver = Arc::new(Version::new(
            tsf_id,
            self.name.clone(),
            self.opt.storage.clone(),
            file_id,
            LevelInfo::init_levels(self.name.clone(), self.opt.storage.clone()),
            i64::MIN,
        ));

        let tf = TseriesFamily::new(
            tsf_id,
            self.name.clone(),
            MemCache::new(tsf_id, self.opt.cache.max_buffer_size, seq_no),
            ver,
            self.opt.cache.clone(),
            self.opt.storage.clone(),
        );
        let tf = Arc::new(RwLock::new(tf));
        self.ts_families.insert(tsf_id, tf.clone());

        let mut edit = VersionEdit::new();
        edit.add_tsfamily(tsf_id, self.name.clone());

        let edits = vec![edit];
        let (task_state_sender, task_state_receiver) = oneshot::channel();
        let task = SummaryTask {
            edits,
            cb: task_state_sender,
        };
        if let Err(e) = summary_task_sender.send(task) {
            error!("failed to send Summary task, {:?}", e);
        }

        tf
    }

    pub fn del_tsfamily(&mut self, tf_id: u32, summary_task_sender: UnboundedSender<SummaryTask>) {
        self.ts_families.remove(&tf_id);

        let mut edits = vec![];
        let mut edit = VersionEdit::new();
        edit.del_tsfamily(tf_id);
        edits.push(edit);
        let (task_state_sender, task_state_receiver) = oneshot::channel();
        let task = SummaryTask {
            edits,
            cb: task_state_sender,
        };
        if let Err(e) = summary_task_sender.send(task) {
            error!("failed to send Summary task, {:?}", e);
        }
    }

    pub fn build_write_group(
        &self,
        points: flatbuffers::Vector<flatbuffers::ForwardsUOffset<Point>>,
    ) -> Result<HashMap<(u64, u32), RowGroup>> {
        // (series id, schema id) -> RowGroup
        let mut map = HashMap::new();
        for point in points {
            let mut info =
                SeriesInfo::from_flatbuffers(&point).context(error::InvalidModelSnafu)?;

            let sid = self.build_index_and_check_type(&mut info)?;

            let row = RowData::from(point);
            let mut all_fileds = BTreeMap::new();
            let fields = info.field_infos();
            for (i, f) in row.fields.into_iter().enumerate() {
                all_fileds.insert(fields[i].field_id(), f);
            }

            let fields = info.field_fill();
            for i in 0..fields.len() {
                all_fileds.insert(fields[i].field_id(), None);
            }

            let ts = row.ts;
            let schema_id = info.get_schema_id();
            let mut schema = Vec::with_capacity(all_fileds.len());
            let mut all_row = Vec::with_capacity(all_fileds.len());
            for (k, v) in all_fileds {
                let (fid, _) = split_id(k);

                all_row.push(v);
                schema.push(fid);
            }

            let (_, sid) = split_id(sid);
            let entry = map.entry((sid, schema_id)).or_insert(RowGroup {
                schema_id,
                schema,
                rows: vec![],
                range: TimeRange {
                    min_ts: i64::MAX,
                    max_ts: i64::MIN,
                },
            });

            entry.range.merge(&TimeRange {
                min_ts: ts,
                max_ts: ts,
            });
            entry.rows.push(RowData {
                ts,
                fields: all_row,
            });
        }

<<<<<<< HEAD
        return Ok(map);
=======
        Ok(mem_points)
>>>>>>> 9836ce1f
    }

    fn build_index_and_check_type(&self, info: &mut SeriesInfo) -> Result<u64> {
        if let Some(id) = self.index.read().get_from_cache(info) {
            return Ok(id);
        }

        let id = self
            .index
            .write()
            .add_series_if_not_exists(info)
            .context(error::IndexErrSnafu)?;

        Ok(id)
    }

    pub fn version_edit(&self, last_seq: u64) -> (Vec<VersionEdit>, Vec<VersionEdit>) {
        let mut edits = vec![];
        let mut files = vec![];

        for (id, ts) in &self.ts_families {
            //tsfamily edit
            let mut edit = VersionEdit::new();
            edit.add_tsfamily(*id, self.name.clone());
            edits.push(edit);

            // file edit
            let mut edit = VersionEdit::new();
            let version = ts.read().version().clone();
            let max_level_ts = version.max_level_ts;
            for files in version.levels_info.iter() {
                for file in files.files.iter() {
                    let mut meta = CompactMeta::from(file.as_ref());
                    meta.tsf_id = files.tsf_id;
                    meta.high_seq = last_seq;
                    edit.add_file(meta, max_level_ts);
                }
            }
            files.push(edit);
        }

        (edits, files)
    }

    pub fn get_tsfamily(&self, id: u32) -> Option<&Arc<RwLock<TseriesFamily>>> {
        self.ts_families.get(&id)
    }

    pub fn tsf_num(&self) -> usize {
        self.ts_families.len()
    }

    pub fn ts_families(&self) -> &HashMap<u32, Arc<RwLock<TseriesFamily>>> {
        &self.ts_families
    }

    pub fn for_each_ts_family<F>(&self, func: F)
    where
        F: FnMut((&TseriesFamilyId, &Arc<RwLock<TseriesFamily>>)),
    {
        self.ts_families.iter().for_each(func);
    }

    pub fn get_index(&self) -> Arc<RwLock<db_index::DBIndex>> {
        self.index.clone()
    }

    // todo: will delete in cluster version
    pub fn get_tsfamily_random(&self) -> Option<Arc<RwLock<TseriesFamily>>> {
        for (_, v) in &self.ts_families {
            return Some(v.clone());
        }

        None
    }
}

pub(crate) async fn delete_table_async(
    database: String,
    table: String,
    version_set: Arc<RwLock<VersionSet>>,
    cb: oneshot::Sender<Result<()>>,
) {
    let version_set_rlock = version_set.read();
    let options = version_set_rlock.options();
    let db_instance = version_set_rlock.get_db(&database);
    drop(version_set_rlock);

    if let Some(db) = db_instance {
        let index = db.read().get_index();
        let sids = match index
            .read()
            .get_series_id_list(&table, &vec![])
            .await
            .context(error::IndexErrSnafu)
        {
            Ok(x) => x,
            Err(e) => {
                cb.send(Err(e)).expect("send to oneshot receiver");
                return;
            }
        };

        let mut index_wlock = index.write();

        info!(
            "Drop table: deleting index in table: {}.{}",
            &database, &table
        );
        let field_infos = match index_wlock
            .get_table_schema(&table)
            .context(error::IndexErrSnafu)
        {
            Ok(x) => x,
            Err(e) => {
                cb.send(Err(e)).expect("send to oneshot receiver");
                return;
            }
        };
        if let Err(e) = index_wlock
            .del_table_schema(&table)
            .await
            .context(error::IndexErrSnafu)
        {
            cb.send(Err(e)).expect("send to oneshot receiver");
            return;
        }
        println!("{:?}", &sids);
        for sid in sids.iter() {
            if let Err(e) = index_wlock
                .del_series_info(*sid)
                .await
                .context(error::IndexErrSnafu)
            {
                cb.send(Err(e)).expect("send to oneshot receiver");
                return;
            }
        }
        if let Err(e) = index_wlock.flush().await.context(error::IndexErrSnafu) {
            cb.send(Err(e)).expect("send to oneshot receiver");
            return;
        }

        drop(index_wlock);

        if let Some(fields) = field_infos {
            info!(
                "Drop table: deleting series in table: {}.{}",
                &database, &table
            );
            let fids: Vec<u64> = fields.iter().map(|f| f.field_id()).collect();
            let storage_fids: Vec<u64> = sids
                .iter()
                .flat_map(|sid| fids.iter().map(|fid| unite_id(*fid, *sid)))
                .collect();
            let time_range = &TimeRange {
                min_ts: Timestamp::MIN,
                max_ts: Timestamp::MAX,
            };

            for (ts_family_id, ts_family) in db.read().ts_families().iter() {
                ts_family.write().delete_cache(&storage_fids, time_range);
                let version = ts_family.read().super_version();
                for column_file in version.version.column_files(&storage_fids, time_range) {
                    if let Err(e) = column_file.add_tombstone(&storage_fids, time_range) {
                        cb.send(Err(e)).expect("send to oneshot receiver");
                        return;
                    }
                }
            }
        }
    }
    cb.send(Ok(())).expect("send to oneshot receiver");
}<|MERGE_RESOLUTION|>--- conflicted
+++ resolved
@@ -6,19 +6,13 @@
 
 use crate::{
     error::{self, Result},
-<<<<<<< HEAD
     memcache::{RowData, RowGroup},
-    TimeRange, TseriesFamilyId,
-};
-use models::utils::split_id;
-
-=======
-    index::utils::unite_id,
     version_set::VersionSet,
     TimeRange, TseriesFamilyId,
 };
+use models::utils::{split_id, unite_id};
 use models::Timestamp;
->>>>>>> 9836ce1f
+
 use parking_lot::RwLock;
 use protos::models::{Point, Points};
 use snafu::ResultExt;
@@ -202,11 +196,7 @@
             });
         }
 
-<<<<<<< HEAD
         return Ok(map);
-=======
-        Ok(mem_points)
->>>>>>> 9836ce1f
     }
 
     fn build_index_and_check_type(&self, info: &mut SeriesInfo) -> Result<u64> {
